// SPDX-License-Identifier: MIT
pragma solidity 0.8.22;

// other imports
import {ECDSA} from "@openzeppelin/contracts/utils/cryptography/ECDSA.sol";
import {ContractOwnership} from "@animoca/ethereum-contracts/contracts/access/ContractOwnership.sol";
import {ContractOwnershipStorage} from "@animoca/ethereum-contracts/contracts/access/libraries/ContractOwnershipStorage.sol";
import {IIssuersDIDRegistry} from "./interfaces/IIssuersDIDRegistry.sol";
import {IRevocationRegistry} from "./interfaces/IRevocationRegistry.sol";
import {CertificateNFTv1MetaData} from "./libraries/CertificateNFTv1MetaData.sol";
import {OpenCampusCertificateNFTv1} from "./OpenCampusCertificateNFTv1.sol";

contract OpenCampusCertificateNFTMinter is ContractOwnership {
    using ContractOwnershipStorage for ContractOwnershipStorage.Layout;
    using ECDSA for bytes32;

    IIssuersDIDRegistry public immutable DID_REGISTRY;
    OpenCampusCertificateNFTv1 public immutable NFT_V1;

    IRevocationRegistry public _revocationRegistry;
    /// @notice Thrown when the signature is invalid for the NFT payload.
    error InvalidSignature();

    /// @notice Thrown when the issuer is not one of the allowed issuers.
    error IssuerNotAllowed(bytes32 hashedDid, address signer);

    /// @notice Thrown when the VC has been revoked.
    error VcRevoked(bytes32 hashedDid, uint256 tokenId);

    constructor(
        IIssuersDIDRegistry didRegistry,
        OpenCampusCertificateNFTv1 nftv1,
        IRevocationRegistry revocationRegistry
    ) ContractOwnership(msg.sender) {
        DID_REGISTRY = didRegistry;
        NFT_V1 = nftv1;
        _revocationRegistry = revocationRegistry;
    }

    /// @param revocationRegistry The address of the Revocation Registry contract.
    function setRevocationRegistry(IRevocationRegistry revocationRegistry) external {
        ContractOwnershipStorage.layout().enforceIsContractOwner(_msgSender());
        _revocationRegistry = revocationRegistry;
    }

    /// @dev Reverts with `VcRevoked` error if the token being minted has been revoked.
    /// @dev Reverts with `IssuerNotAllowed` error if recovered issuer is not valid in the DIDRegistry.
    /// @dev Reverts with `InvalidSignature` error if the signature is not 65 bytes in length.
    /// @dev signature is ECDSA signature for (to, tokenId, metadata).
    /// @dev signature is a 65 bytes raw signature without compacting.
    /// @param to The address to which `tokenId` would be minted to.
    /// @param tokenId The id of the token to be minted.
    /// @param metadata On-chain metadata for the NFT.
    /// @param signature The ECDSA signature for the payload (`to`,`tokenId`,`metadata`).
    function mint(address to, uint256 tokenId, CertificateNFTv1MetaData.MetaData calldata metadata, bytes calldata signature) external {
        // // recover the signer
        // if (signature.length != 65) revert InvalidSignature();

        // uint8 v;
        // bytes32 r;
        // bytes32 s;
        // assembly {
        //     r := calldataload(signature.offset)
        //     s := calldataload(add(signature.offset, 0x20))
        //     v := calldataload(add(signature.offset, 0x21))
        // }

        // // Use the native ecrecover provided by the EVM
        // address signer = ecrecover(keccak256(abi.encode(to, tokenId, metadata)), v, r, s);
        address signer = keccak256(abi.encode(to, tokenId, metadata)).recover(signature);

<<<<<<< HEAD
        // Use the native ecrecover provided by the EVM
        address signer = ecrecover(keccak256(abi.encode(to, tokenId, metadata)), v, r, s);
        bytes32 hashedDid = keccak256(bytes(metadata.issuerDid));
=======
        bytes32 hashedDid = keccak256(abi.encodePacked(metadata.issuerDid));
>>>>>>> 880af5d4

        if (DID_REGISTRY.issuers(hashedDid, signer)) {
            if (_revocationRegistry.isRevoked(hashedDid, tokenId)) {
                revert VcRevoked(hashedDid, tokenId);
            }
            NFT_V1.mint(to, tokenId, metadata);
        } else {
            revert IssuerNotAllowed(hashedDid, signer);
        }
    }
}<|MERGE_RESOLUTION|>--- conflicted
+++ resolved
@@ -18,8 +18,6 @@
     OpenCampusCertificateNFTv1 public immutable NFT_V1;
 
     IRevocationRegistry public _revocationRegistry;
-    /// @notice Thrown when the signature is invalid for the NFT payload.
-    error InvalidSignature();
 
     /// @notice Thrown when the issuer is not one of the allowed issuers.
     error IssuerNotAllowed(bytes32 hashedDid, address signer);
@@ -45,7 +43,6 @@
 
     /// @dev Reverts with `VcRevoked` error if the token being minted has been revoked.
     /// @dev Reverts with `IssuerNotAllowed` error if recovered issuer is not valid in the DIDRegistry.
-    /// @dev Reverts with `InvalidSignature` error if the signature is not 65 bytes in length.
     /// @dev signature is ECDSA signature for (to, tokenId, metadata).
     /// @dev signature is a 65 bytes raw signature without compacting.
     /// @param to The address to which `tokenId` would be minted to.
@@ -54,28 +51,8 @@
     /// @param signature The ECDSA signature for the payload (`to`,`tokenId`,`metadata`).
     function mint(address to, uint256 tokenId, CertificateNFTv1MetaData.MetaData calldata metadata, bytes calldata signature) external {
         // // recover the signer
-        // if (signature.length != 65) revert InvalidSignature();
-
-        // uint8 v;
-        // bytes32 r;
-        // bytes32 s;
-        // assembly {
-        //     r := calldataload(signature.offset)
-        //     s := calldataload(add(signature.offset, 0x20))
-        //     v := calldataload(add(signature.offset, 0x21))
-        // }
-
-        // // Use the native ecrecover provided by the EVM
-        // address signer = ecrecover(keccak256(abi.encode(to, tokenId, metadata)), v, r, s);
         address signer = keccak256(abi.encode(to, tokenId, metadata)).recover(signature);
-
-<<<<<<< HEAD
-        // Use the native ecrecover provided by the EVM
-        address signer = ecrecover(keccak256(abi.encode(to, tokenId, metadata)), v, r, s);
         bytes32 hashedDid = keccak256(bytes(metadata.issuerDid));
-=======
-        bytes32 hashedDid = keccak256(abi.encodePacked(metadata.issuerDid));
->>>>>>> 880af5d4
 
         if (DID_REGISTRY.issuers(hashedDid, signer)) {
             if (_revocationRegistry.isRevoked(hashedDid, tokenId)) {
