--- conflicted
+++ resolved
@@ -45,13 +45,8 @@
         ITokenMetadataResolver metadataResolver,
         IRevocationRegistry revocationRegistry,
         IIssuersDIDRegistry didRegistry
-<<<<<<< HEAD
     ) ContractOwnership(_msgSender()) ForwarderRegistryContext(forwarderRegistry) ERC721Metadata(tokenName, tokenSymbol, metadataResolver) {
-        ERC721Storage.initERC721Mintable();
-=======
-    ) ContractOwnership(msg.sender) ForwarderRegistryContext(forwarderRegistry) ERC721Metadata(tokenName, tokenSymbol, metadataResolver) {
         ERC721Storage.init();
->>>>>>> 880af5d4
         DID_REGISTRY = didRegistry;
         _revocationRegistry = revocationRegistry;
     }
